from setuptools import setup, find_packages

setup(
    name='qdev_wrappers',
    version='0.1',
    description='wrappers for helping to run an experiment with QCoDeS',
    url='https://github.com/qdev-dk/qdev-wrappers',
    classifiers=[
        'Development Status :: 3 - Alpha',
        'Intended Audience :: Science/Research',
        'Programming Language :: Python :: 3 :: Only',
        'Programming Language :: Python :: 3.5',
        'Programming Language :: Python :: 3.6',
        'Licence :: MIT Licence',
        'Topic :: Scientific/Engineering'
    ],
    license='MIT',
    packages=find_packages(),
    package_data={'qcodes': ['config/*.json']},
    install_requires=[
        'matplotlib>=2.0.2',
        'pyqtgraph>=0.10.0',
<<<<<<< HEAD
        'qcodes>=0.1.3',
=======
        'qcodes>=0.1.9',
>>>>>>> 80343bcd
        'PyYAML>=3.12'
    ],
    python_requires='>=3'
)<|MERGE_RESOLUTION|>--- conflicted
+++ resolved
@@ -20,11 +20,7 @@
     install_requires=[
         'matplotlib>=2.0.2',
         'pyqtgraph>=0.10.0',
-<<<<<<< HEAD
-        'qcodes>=0.1.3',
-=======
         'qcodes>=0.1.9',
->>>>>>> 80343bcd
         'PyYAML>=3.12'
     ],
     python_requires='>=3'
