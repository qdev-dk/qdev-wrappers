--- conflicted
+++ resolved
@@ -132,12 +132,6 @@
             param_units=['V', '', 'V'])
         self.guess_params = guess
 
-<<<<<<< HEAD
-    def guess(self, x, y):
-        if self.guess_params is not None:
-            return self.guess_params
-
-=======
     def fun(self, x, a, p, b):
         return eval(self.fun_np)
 
@@ -177,26 +171,22 @@
     def guess(self, x, y):
         if self.guess_params is not None:
             return self.guess_params
-        
->>>>>>> 4409a8f2
+
         length = len(y)
         val_init = y[0:round(length / 20)].mean()
         val_fin = y[-round(length / 20):].mean()
         a = val_init - val_fin
-<<<<<<< HEAD
         c = val_fin
         # guess T1 as point where data has fallen to 1/e of init value
         idx = (np.abs(y - a / np.e - c)).argmin()
         T = x[idx]
         # guess p as e^(-1/T)
-=======
         b = val_fin
 
         # guess T as point where data has fallen to 1/e of init value
         idx = (np.abs(y - a / np.e - b)).argmin()
         T = x[idx]
         #guess p as e^(-1/T):
->>>>>>> 4409a8f2
         p = np.e**(-1/T)
 
         return [a, p, b]