from typing import Union, Optional
from warnings import warn
from qcodes.instrument.base import Instrument
import qcodes.utils.validators as vals
from contextlib import contextmanager
from .pulse_building_parameter import PulseBuildingParameter
from qdev_wrappers.customised_instruments.parameters.delegate_parameters import DelegateParameter
from qdev_wrappers.customised_instruments.composite_instruments.parametric_sequencer.parametric_sequencer import ParametricSequencer
from qdev_wrappers.customised_instruments.interfaces.microwave_source_interface import MicrowaveSourceInterface
from qdev_wrappers.customised_instruments.composite_instruments.heterodyne_source.heterodyne_source import HeterodyneSource

# TODO: docstrings


def check_carrier_sidebanding_status(carrier):
    if not carrier.status():
        warn('Carrier status is off')
    if isinstance(carrier, MicrowaveSourceInterface):
        if not carrier.IQ_state():
            warn('Sidebander carrier IQ state is off')
    elif isinstance(carrier, HeterodyneSource):
        if 'sidebanded' not in carrier.mode():
            warn('Sidebander carrier mode indicates not sidebanded')


def to_sidebanding_default(carrier, sequencer):
    sequencer.sequence_mode('element')
    sequencer.repetition_mode('inf')
    carrier.status(1)
    if isinstance(carrier, MicrowaveSourceInterface):
        carrier.IQ_state(1)
    else:
        carrier.mode('sidebanded')


class Sidebander(Instrument):
    """
    An instrument which represents a sequencer and microwave drive where the
    sequencer is used to sideband the microwave drive.
    """

    def __init__(self, name: str,
                 sequencer: ParametricSequencer,
                 carrier: Union[MicrowaveSourceInterface, HeterodyneSource],
                 pulse_building_prepend: bool=False,
                 **kwargs):
        super().__init__(name, **kwargs)
        self.carrier = carrier
        self.sequencer = sequencer
        self._pulse_building_prepend = pulse_building_prepend

        self.add_parameter(
            name='frequency',
            set_cmd=self._set_frequency,
            get_cmd=self._get_frequency,
            docstring='Setting updates sideband to generate required'
            ' frequency, getting calculates resultant sidebanded frequency')
        self.add_parameter(
            name='carrier_frequency',
            set_fn=self._set_carrier_frequency,
            source=carrier.frequency,
            parameter_class=DelegateParameter)

        # pulse building parameters
        self.add_parameter(
            name='sideband_frequency',
            set_fn=self._set_sideband,
            parameter_class=PulseBuildingParameter,
            docstring='Setting this also updates the frequency parameter')
        self.add_parameter(
            name='I_offset',
            parameter_class=PulseBuildingParameter)
        self.add_parameter(
            name='Q_offset',
            parameter_class=PulseBuildingParameter)
        self.add_parameter(
            name='gain_offset',
            parameter_class=PulseBuildingParameter)
        self.add_parameter(
            name='phase_offset',
            parameter_class=PulseBuildingParameter)
        self.add_parameter(
            name='amplitude',
            parameter_class=PulseBuildingParameter)
        self.add_parameter(
            name='status',
            parameter_class=PulseBuildingParameter,
            vals=vals.Enum(0, 1))
        self.I_offset._save_val(0)
        self.Q_offset._save_val(0)
        self.amplitude._save_val(0.8)
        self.phase_offset._save_val(0)
        self.gain_offset._save_val(0)
        self.status._save_val(1)
        self.frequency._save_val(self.carrier.frequency())
        self.sideband_frequency._save_val(0)

    @contextmanager
    def single_upload(self):
        with self.sequencer.no_upload():
            yield
        self.sequencer._upload_sequence()

    def change_sequence(self, **kwargs):
        s_context = self.generate_context()
        s_context.update(kwargs.pop('context', {}))
        self.sequencer.change_sequence(context=s_context, **kwargs)
<<<<<<< HEAD
        self.sync_parameters(self)
=======
        self.sync_parameters()
>>>>>>> 09a3fed6
        check_carrier_sidebanding_status(self.carrier)

    def sync_parameters(self):
        inner = self.sequencer.inner_setpoints
        outer = self.sequencer.outer_setpoints
        for setpoints in [i for i in [inner, outer] if i is not None]:
            if setpoints.symbol in self.pulse_building_parameters:
                param = self.pulse_building_parameters[setpoints.symbol]
                if setpoints.symbol in self.sequencer.repeat.parameters:
                    sequencer_param = self.sequencer.repeat.parameters[setpoints.symbol]
                    try:
                        sequencer_param.set(param())
                    except (RuntimeWarning, RuntimeError):
                        param._save_val(sequencer_param())
                        warn('Parameter {} could not be synced, value is now '
                             '{}'.format(setpoints.symbol, sequencer_param()))

<<<<<<< HEAD
    def to_sidebanding_default(self):
=======
    def to_default(self):
>>>>>>> 09a3fed6
        to_sidebanding_default(self.carrier, self.sequencer)

    # Parameter getters and setters
    def _set_frequency(self, val):
        new_sideband = val - self.carrier.frequency()
        self.sideband_frequency(new_sideband)

    def _get_frequency(self):
        return self.carrier.frequency() + self.sideband_frequency()

    def _set_sideband(self, val):
        self.frequency._save_val(self.carrier.frequency() + val)

    def _set_carrier_frequency(self, val):
        self.frequency._save_val(val + self.sideband_frequency())

    # Properties
    @property
    def pulse_building_parameters(self):
        param_dict = {p.symbol_name: p for p in self.parameters.values() if
                      isinstance(p, PulseBuildingParameter)}
        return param_dict

    # Private methods
    def generate_context(self):
        return {p: v() for p, v in self.pulse_building_parameters.items()}<|MERGE_RESOLUTION|>--- conflicted
+++ resolved
@@ -105,11 +105,7 @@
         s_context = self.generate_context()
         s_context.update(kwargs.pop('context', {}))
         self.sequencer.change_sequence(context=s_context, **kwargs)
-<<<<<<< HEAD
-        self.sync_parameters(self)
-=======
         self.sync_parameters()
->>>>>>> 09a3fed6
         check_carrier_sidebanding_status(self.carrier)
 
     def sync_parameters(self):
@@ -127,11 +123,7 @@
                         warn('Parameter {} could not be synced, value is now '
                              '{}'.format(setpoints.symbol, sequencer_param()))
 
-<<<<<<< HEAD
-    def to_sidebanding_default(self):
-=======
     def to_default(self):
->>>>>>> 09a3fed6
         to_sidebanding_default(self.carrier, self.sequencer)
 
     # Parameter getters and setters
