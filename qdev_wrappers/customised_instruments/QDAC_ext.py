from qcodes.instrument_drivers.QDev.QDac_channels import QDac
from qcodes.instrument_drivers.devices import VoltageDivider
from qcodes.utils import validators as vals


# Subclass the QDAC
class QDAC_ext(QDac):
    """
    A QDac with three voltage dividers
    """

    def __init__(self, name, address, config, **kwargs):
        super().__init__(name, address, **kwargs)

        # same as in decadac but without fine mode
<<<<<<< HEAD
        for channelNum, settings in config.get(name).items():
            channel = self.channels[int(channelNum)]
=======

        for attribute, settings in config.get('QDAC').items():
            try:
                channel = getattr(self, attribute)
            except AttributeError as e:
                raise AttributeError(e.message +
                                     'config file implementation has changed:\n'+
                                     '\'1 = ... -> chan02 = ...\' make sure to'+
                                     ' increment the channel number!')

>>>>>>> 6a99006a
            config_settings = settings.split(',')

            name = config_settings[0]
            label = config_settings[1]
            unit = config_settings[2]
            divisor = float(config_settings[3])
            # step = float(config_settings[4])
            # delay = float(config_settings[5])
            rangemin = float(config_settings[6])
            rangemax = float(config_settings[7])

            param = channel.v

            param.label = label
            param.unit = unit
            param.set_validator(vals.Numbers(rangemin, rangemax))

            if divisor != 1.:
                # maybe we want a different label
                setattr(self, name, VoltageDivider(
                    param, divisor, label=label))
                param.division_value = divisor
                param._meta_attrs.extend(["division_value"])
            else:
                setattr(self, name, param)<|MERGE_RESOLUTION|>--- conflicted
+++ resolved
@@ -13,12 +13,7 @@
         super().__init__(name, address, **kwargs)
 
         # same as in decadac but without fine mode
-<<<<<<< HEAD
-        for channelNum, settings in config.get(name).items():
-            channel = self.channels[int(channelNum)]
-=======
-
-        for attribute, settings in config.get('QDAC').items():
+        for attribute, settings in config.get(name).items():
             try:
                 channel = getattr(self, attribute)
             except AttributeError as e:
@@ -27,7 +22,6 @@
                                      '\'1 = ... -> chan02 = ...\' make sure to'+
                                      ' increment the channel number!')
 
->>>>>>> 6a99006a
             config_settings = settings.split(',')
 
             name = config_settings[0]
